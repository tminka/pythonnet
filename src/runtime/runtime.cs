--- conflicted
+++ resolved
@@ -276,12 +276,8 @@
         {
             if (Py_IsInitialized() == 0)
             {
-<<<<<<< HEAD
-                Py_Initialize();
+                Py_InitializeEx(initSigs ? 1 : 0);
                 MainManagedThreadId = Thread.CurrentThread.ManagedThreadId;
-=======
-                Py_InitializeEx(initSigs ? 1 : 0);
->>>>>>> d3ca2e8f
             }
 
             if (PyEval_ThreadsInitialized() == 0)
